import os
import hashlib
import itertools

import dbt.exceptions
import dbt.flags

from dbt.include import GLOBAL_DBT_MODULES_PATH
from dbt.compat import basestring
from dbt.logger import GLOBAL_LOGGER as logger
from dbt.node_types import NodeType


DBTConfigKeys = [
    'schema',
    'enabled',
    'materialized',
    'dist',
    'sort',
    'sql_where',
    'unique_key',
    'sort_type',
    'pre-hook',
    'post-hook',
    'vars',
    'bind',
]


class ExitCodes(object):
    Success = 0
    ModelError = 1
    UnhandledError = 2


class Relation(object):
    def __init__(self, profile, adapter, node, use_temp=False):
        self.node = node
        self.schema = node.get('schema')
        self.name = node.get('name')

        if use_temp:
            self.table = self._get_table_name(node)
        else:
            self.table = self.name

        self.materialized = get_materialization(node)
        self.sql = node.get('injected_sql')

        self.do_quote = self._get_quote_function(profile, adapter)

    def _get_quote_function(self, profile, adapter):

        # make a closure so we don't need to store the profile
        # on the `Relation` object. That shouldn't be accessible in user-land
        def quote(schema, table):
            return adapter.quote_schema_and_table(
                        profile=profile,
                        schema=schema,
                        table=table
                    )

        return quote

    def _get_table_name(self, node):
        return model_immediate_name(node, dbt.flags.NON_DESTRUCTIVE)

    def final_name(self):
        if self.materialized == 'ephemeral':
            msg = "final_name() was called on an ephemeral model"
            dbt.exceptions.raise_compiler_error(msg, self.node)
        else:
            return self.do_quote(self.schema, self.name)

    def __repr__(self):
        if self.materialized == 'ephemeral':
            return '__dbt__CTE__{}'.format(self.name)
        else:
            return self.do_quote(self.schema, self.table)


def coalesce(*args):
    for arg in args:
        if arg is not None:
            return arg
    return None


def get_profile_from_project(project):
    target_name = project.get('target', {})
    profile = project.get('outputs', {}).get(target_name, {})
    return profile


def get_model_name_or_none(model):
    if model is None:
        name = '<None>'

    elif isinstance(model, basestring):
        name = model
    elif isinstance(model, dict):
        name = model.get('name')
    else:
        name = model.nice_name
    return name


def compiler_warning(model, msg):
    name = get_model_name_or_none(model)
    logger.info(
        "* Compilation warning while compiling model {}:\n* {}\n"
        .format(name, msg)
    )


def model_immediate_name(model, non_destructive):
    "The name of the model table/view within the transaction"
    model_name = model.get('name')
    if non_destructive or get_materialization(model) == 'incremental':
        return model_name
    else:
        return "{}__dbt_tmp".format(model_name)


def find_model_by_name(flat_graph, target_name, target_package):
    return find_by_name(flat_graph, target_name, target_package,
                        'nodes', NodeType.Model)


def find_macro_by_name(flat_graph, target_name, target_package):
    return find_by_name(flat_graph, target_name, target_package,
                        'macros', NodeType.Macro)


def find_by_name(flat_graph, target_name, target_package, subgraph,
                 nodetype):
    for name, model in flat_graph.get(subgraph).items():
        node_parts = name.split('.')
        if len(node_parts) != 3:
            node_type = model.get('resource_type', 'node')
            msg = "{} names cannot contain '.' characters".format(node_type)
            dbt.exceptions.raise_compiler_error(msg, model)

        resource_type, package_name, node_name = node_parts

        if (resource_type == nodetype and
            ((target_name == node_name) and
             (target_package is None or
              target_package == package_name))):
            return model

    return None


MACRO_PREFIX = 'dbt_macro__'


def get_dbt_macro_name(name):
    return '{}{}'.format(MACRO_PREFIX, name)


def get_materialization_macro_name(materialization_name, adapter_type=None,
                                   with_prefix=True):
    if adapter_type is None:
        adapter_type = 'default'

    name = 'materialization_{}_{}'.format(materialization_name, adapter_type)

    if with_prefix:
        return get_dbt_macro_name(name)
    else:
        return name


def get_materialization_macro(flat_graph, materialization_name,
                              adapter_type=None):
    macro_name = get_materialization_macro_name(materialization_name,
                                                adapter_type,
                                                with_prefix=False)

    macro = find_macro_by_name(
        flat_graph,
        macro_name,
        None)

    if adapter_type not in ('default', None) and macro is None:
        macro_name = get_materialization_macro_name(materialization_name,
                                                    adapter_type='default',
                                                    with_prefix=False)
        macro = find_macro_by_name(
            flat_graph,
            macro_name,
            None)

    return macro


def dependency_projects(project):
    import dbt.project
    module_paths = [
        GLOBAL_DBT_MODULES_PATH,
        os.path.join(project['project-root'], project['modules-path'])
    ]

    for module_path in module_paths:
        logger.debug("Loading dependency project from {}".format(module_path))

        for obj in os.listdir(module_path):
            full_obj = os.path.join(module_path, obj)

            if not os.path.isdir(full_obj) or obj.startswith('__'):
                # exclude non-dirs and dirs that start with __
                # the latter could be something like __pycache__
                # for the global dbt modules dir
                continue

            try:
                yield dbt.project.read_project(
                    os.path.join(full_obj, 'dbt_project.yml'),
                    project.profiles_dir,
                    profile_to_load=project.profile_to_load,
                    args=project.args)
            except dbt.project.DbtProjectError as e:
                logger.info(
                    "Error reading dependency project at {}".format(
                        full_obj)
                )
                logger.info(str(e))


def split_path(path):
    return path.split(os.sep)


def merge(*args):
    if len(args) == 0:
        return None

    if len(args) == 1:
        return args[0]

    l = list(args)
    last = l.pop(len(l)-1)

    return _merge(merge(*l), last)


def _merge(a, b):
    to_return = a.copy()
    to_return.update(b)
    return to_return


# http://stackoverflow.com/questions/20656135/python-deep-merge-dictionary-data
def deep_merge(*args):
    """
    >>> dbt.utils.deep_merge({'a': 1, 'b': 2, 'c': 3}, {'a': 2}, {'a': 3, 'b': 1})  # noqa
    {'a': 3, 'b': 1, 'c': 3}
    """
    if len(args) == 0:
        return None

    if len(args) == 1:
        return args[0]

    l = list(args)
    last = l.pop(len(l)-1)

    return _deep_merge(deep_merge(*l), last)


def _deep_merge(destination, source):
    if isinstance(source, dict):
        for key, value in source.items():
            deep_merge_item(destination, key, value)
        return destination


def deep_merge_item(destination, key, value):
    if isinstance(value, dict):
        node = destination.setdefault(key, {})
        destination[key] = deep_merge(node, value)
    elif isinstance(value, tuple) or isinstance(value, list):
        if key in destination:
            destination[key] = list(value) + list(destination[key])
        else:
            destination[key] = value
    else:
        destination[key] = value


class AttrDict(dict):
    def __init__(self, *args, **kwargs):
        super(AttrDict, self).__init__(*args, **kwargs)
        self.__dict__ = self


def to_unicode(s, encoding):
    try:
        unicode
        return unicode(s, encoding)
    except NameError:
        return s


def to_string(s):
    try:
        unicode
        return s.encode('utf-8')
    except NameError:
        return s


def is_blocking_dependency(node):
    return (is_type(node, NodeType.Model))


def get_materialization(node):
    return node.get('config', {}).get('materialized')


def is_enabled(node):
    return node.get('config', {}).get('enabled') is True


def is_type(node, _type):
    return node.get('resource_type') == _type


def get_pseudo_test_path(node_name, source_path, test_type):
    "schema tests all come from schema.yml files. fake a source sql file"
    source_path_parts = split_path(source_path)
    source_path_parts.pop()  # ignore filename
    suffix = [test_type, "{}.sql".format(node_name)]
    pseudo_path_parts = source_path_parts + suffix
    return os.path.join(*pseudo_path_parts)


def get_pseudo_hook_path(hook_name):
    path_parts = ['hooks', "{}.sql".format(hook_name)]
    return os.path.join(*path_parts)


def get_nodes_by_tags(nodes, match_tags, resource_type):
    matched_nodes = []
    for node in nodes:
        node_tags = node.get('tags', set())
        if len(node_tags & match_tags):
            matched_nodes.append(node)
    return matched_nodes


def get_hash(model):
    return hashlib.md5(model.get('unique_id').encode('utf-8')).hexdigest()


def get_hashed_contents(model):
    return hashlib.md5(model.get('raw_sql').encode('utf-8')).hexdigest()


def flatten_nodes(dep_list):
    return list(itertools.chain.from_iterable(dep_list))


<<<<<<< HEAD
def max_digits(values):
    """Given a series of decimal.Decimal values, find the maximum
    number of digits (on both sides of the decimal point) used by the
    values."""
    max_ = 0
    for value in values:
        if value is None:
            continue
        sign, digits, exponent = value.normalize().as_tuple()
        max_ = max(len(digits), max_)
    return max_
=======
def invalid_ref_fail_unless_test(node, target_model_name,
                                 target_model_package):
    if node.get('resource_type') == NodeType.Test:
        warning = dbt.exceptions.get_target_not_found_msg(
                    node,
                    target_model_name,
                    target_model_package)
        logger.debug("WARNING: {}".format(warning))
    else:
        dbt.exceptions.ref_target_not_found(
            node,
            target_model_name,
            target_model_package)
>>>>>>> 4d56644d
<|MERGE_RESOLUTION|>--- conflicted
+++ resolved
@@ -362,7 +362,6 @@
     return list(itertools.chain.from_iterable(dep_list))
 
 
-<<<<<<< HEAD
 def max_digits(values):
     """Given a series of decimal.Decimal values, find the maximum
     number of digits (on both sides of the decimal point) used by the
@@ -374,7 +373,8 @@
         sign, digits, exponent = value.normalize().as_tuple()
         max_ = max(len(digits), max_)
     return max_
-=======
+
+
 def invalid_ref_fail_unless_test(node, target_model_name,
                                  target_model_package):
     if node.get('resource_type') == NodeType.Test:
@@ -387,5 +387,4 @@
         dbt.exceptions.ref_target_not_found(
             node,
             target_model_name,
-            target_model_package)
->>>>>>> 4d56644d
+            target_model_package)