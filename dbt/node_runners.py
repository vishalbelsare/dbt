
from dbt.logger import GLOBAL_LOGGER as logger
from dbt.exceptions import NotImplementedException
from dbt.utils import get_nodes_by_tags
from dbt.node_types import NodeType, RunHookType

import dbt.clients.jinja
import dbt.context.runtime
import dbt.utils
import dbt.tracking
import dbt.ui.printer
import dbt.flags
import dbt.schema
import dbt.templates
import dbt.writer

import os
import time


INTERNAL_ERROR_STRING = """This is an error in dbt. Please try again. If \
the error persists, open an issue at https://github.com/fishtown-analytics/dbt
""".strip()


def track_model_run(index, num_nodes, run_model_result):
    invocation_id = dbt.tracking.active_user.invocation_id
    dbt.tracking.track_model_run({
        "invocation_id": invocation_id,
        "index": index,
        "total": num_nodes,
        "execution_time": run_model_result.execution_time,
        "run_status": run_model_result.status,
        "run_skipped": run_model_result.skip,
        "run_error": run_model_result.error,
        "model_materialization": dbt.utils.get_materialization(run_model_result.node),  # noqa
        "model_id": dbt.utils.get_hash(run_model_result.node),
        "hashed_contents": dbt.utils.get_hashed_contents(run_model_result.node),  # noqa
    })


class RunModelResult(object):
    def __init__(self, node, error=None, skip=False, status=None,
                 failed=None, execution_time=0):
        self.node = node
        self.error = error
        self.skip = skip
        self.fail = failed
        self.status = status
        self.execution_time = execution_time

    @property
    def errored(self):
        return self.error is not None

    @property
    def failed(self):
        return self.fail

    @property
    def skipped(self):
        return self.skip


class BaseRunner(object):
    print_header = True

    def __init__(self, project, adapter, node, node_index, num_nodes):
        self.project = project
        self.profile = project.run_environment()
        self.adapter = adapter
        self.node = node
        self.node_index = node_index
        self.num_nodes = num_nodes

        self.skip = False

    def raise_on_first_error(self):
        return False

    @classmethod
    def is_model(cls, node):
        return node.get('resource_type') == NodeType.Model

    @classmethod
    def is_ephemeral(cls, node):
        return dbt.utils.get_materialization(node) == 'ephemeral'

    @classmethod
    def is_ephemeral_model(cls, node):
        return cls.is_model(node) and cls.is_ephemeral(node)

    def safe_run(self, flat_graph, existing):
        catchable_errors = (dbt.exceptions.CompilationException,
                            dbt.exceptions.RuntimeException)

        result = RunModelResult(self.node)
        started = time.time()

        try:
            # if we fail here, we still have a compiled node to return
            # this has the benefit of showing a build path for the errant model
            compiled_node = self.compile(flat_graph)
            result.node = compiled_node

            # for ephemeral nodes, we only want to compile, not run
            if not self.is_ephemeral_model(self.node):
                result = self.run(compiled_node, existing, flat_graph)

        except catchable_errors as e:
            if e.node is None:
                e.node = result.node

            result.error = dbt.compat.to_string(e)
            result.status = 'ERROR'

        except dbt.exceptions.InternalException as e:
            build_path = self.node.get('build_path')
            prefix = 'Internal error executing {}'.format(build_path)

            error = "{prefix}\n{error}\n\n{note}".format(
                         prefix=dbt.ui.printer.red(prefix),
                         error=str(e).strip(),
                         note=INTERNAL_ERROR_STRING)
            logger.debug(error)

            result.error = dbt.compat.to_string(e)
            result.status = 'ERROR'

        except Exception as e:
            prefix = "Unhandled error while executing {filepath}".format(
                        filepath=self.node.get('build_path'))

            error = "{prefix}\n{error}".format(
                         prefix=dbt.ui.printer.red(prefix),
                         error=str(e).strip())

            logger.debug(error)
            raise e

        finally:
            node_name = self.node.get('name')
            self.adapter.release_connection(self.profile, node_name)

        result.execution_time = time.time() - started
        return result

    def before_execute(self):
        raise NotImplementedException()

    def execute(self, compiled_node, existing, flat_graph):
        raise NotImplementedException()

    def run(self, compiled_node, existing, flat_graph):
        return self.execute(compiled_node, existing, flat_graph)

    def after_execute(self, result):
        raise NotImplementedException()

    def on_skip(self):
        schema_name = self.node.get('schema')
        node_name = self.node.get('name')

        if not self.is_ephemeral_model(self.node):
            dbt.ui.printer.print_skip_line(self.node, schema_name, node_name,
                                           self.node_index, self.num_nodes)

        node_result = RunModelResult(self.node, skip=True)
        return node_result

    def do_skip(self):
        self.skip = True

    @classmethod
    def get_model_schemas(cls, flat_graph):
        schemas = set()
        for node in flat_graph['nodes'].values():
            if cls.is_model(node) and not cls.is_ephemeral(node):
                schemas.add(node['schema'])

        return schemas

    @classmethod
    def before_run(self, project, adapter, flat_graph):
        pass

    @classmethod
    def after_run(self, project, adapter, results, flat_graph, elapsed):
        pass


class CompileRunner(BaseRunner):
    print_header = False

    def raise_on_first_error(self):
        return True

    def before_execute(self):
        pass

    def after_execute(self, result):
        pass

    def execute(self, compiled_node, existing, flat_graph):
        return RunModelResult(compiled_node)

    def compile(self, flat_graph):
        return self._compile_node(self.adapter, self.project, self.node,
                                  flat_graph)

    @classmethod
    def _compile_node(cls, adapter, project, node, flat_graph):
        compiler = dbt.compilation.Compiler(project)
        node = compiler.compile_node(node, flat_graph)
        node = cls._inject_runtime_config(adapter, project, node)

        if(node['injected_sql'] is not None and
           not (dbt.utils.is_type(node, NodeType.Archive))):
            logger.debug('Writing injected SQL for node "{}"'.format(
                node['unique_id']))

            written_path = dbt.writer.write_node(
                node,
                project.get('target-path'),
                'compiled',
                node['injected_sql'])

            node['build_path'] = written_path

        return node

    @classmethod
    def _inject_runtime_config(cls, adapter, project, node):
        wrapped_sql = node.get('wrapped_sql')
        context = cls._node_context(adapter, project, node)
        sql = dbt.clients.jinja.get_rendered(wrapped_sql, context)
        node['wrapped_sql'] = sql
        return node

    @classmethod
    def _node_context(cls, adapter, project, node):
        profile = project.run_environment()

        def call_get_columns_in_table(schema_name, table_name):
            return adapter.get_columns_in_table(
                profile, schema_name, table_name, node.get('name'))

        def call_get_missing_columns(from_schema, from_table,
                                     to_schema, to_table):
            return adapter.get_missing_columns(
                profile, from_schema, from_table,
                to_schema, to_table, node.get('name'))

        def call_table_exists(schema, table):
            return adapter.table_exists(
                profile, schema, table, node.get('name'))

        return {
            "run_started_at": dbt.tracking.active_user.run_started_at,
            "invocation_id": dbt.tracking.active_user.invocation_id,
            "get_columns_in_table": call_get_columns_in_table,
            "get_missing_columns": call_get_missing_columns,
            "already_exists": call_table_exists,
        }

    @classmethod
    def create_schemas(cls, project, adapter, flat_graph):
        profile = project.run_environment()
        required_schemas = cls.get_model_schemas(flat_graph)
        existing_schemas = set(adapter.get_existing_schemas(profile))
        for schema in (required_schemas - existing_schemas):
            adapter.create_schema(profile, schema)


class ModelRunner(CompileRunner):

    def raise_on_first_error(self):
        return False

    @classmethod
    def run_hooks(cls, project, adapter, flat_graph, hook_type):
        profile = project.run_environment()

        nodes = flat_graph.get('nodes', {}).values()
        hooks = get_nodes_by_tags(nodes, {hook_type}, NodeType.Operation)

        # This will clear out an open transaction if there is one.
        # on-run-* hooks should run outside of a transaction. This happens b/c
        # psycopg2 automatically begins a transaction when a connection is
        # created. TODO : Move transaction logic out of here, and implement
        # a for-loop over these sql statements in jinja-land. Also, consider
        # configuring psycopg2 (and other adapters?) to ensure that a
        # transaction is only created if dbt initiates it.
        conn_name = adapter.clear_transaction(profile)

        compiled_hooks = []
        for hook in hooks:
            compiled = cls._compile_node(adapter, project, hook, flat_graph)
            model_name = compiled.get('name')
            statement = compiled['wrapped_sql']

            hook_index = hook.get('index', len(hooks))
            hook_dict = dbt.hooks.get_hook_dict(statement, index=hook_index)
            compiled_hooks.append(hook_dict)

        ordered_hooks = sorted(compiled_hooks, key=lambda h: h.get('index', 0))

        for hook in ordered_hooks:
            if dbt.flags.STRICT_MODE:
                dbt.contracts.graph.parsed.validate_hook(hook)

            sql = hook.get('sql', '')
            adapter.execute_one(profile, sql, model_name=conn_name,
                                auto_begin=False)
            adapter.release_connection(profile, conn_name)

    @classmethod
    def safe_run_hooks(cls, project, adapter, flat_graph, hook_type):
        try:
            cls.run_hooks(project, adapter, flat_graph, hook_type)
        except dbt.exceptions.RuntimeException as e:
            logger.info("Database error while running {}".format(hook_type))
            raise

    @classmethod
<<<<<<< HEAD
=======
    def create_schemas(cls, project, adapter, flat_graph):
        profile = project.run_environment()
        required_schemas = cls.get_model_schemas(flat_graph)

        # Snowflake needs to issue a "use {schema}" query, where schema
        # is the one defined in the profile. Create this schema if it
        # does not exist, otherwise subsequent queries will fail. Generally,
        # dbt expects that this schema will exist anyway.
        required_schemas.add(adapter.get_default_schema(profile))

        existing_schemas = set(adapter.get_existing_schemas(profile))

        for schema in (required_schemas - existing_schemas):
            adapter.create_schema(profile, schema)

    @classmethod
>>>>>>> 323ab1e0
    def before_run(cls, project, adapter, flat_graph):
        cls.create_schemas(project, adapter, flat_graph)
        cls.safe_run_hooks(project, adapter, flat_graph, RunHookType.Start)

    @classmethod
    def print_results_line(cls, results, execution_time):
        nodes = [r.node for r in results]
        stat_line = dbt.ui.printer.get_counts(nodes)

        execution = ""

        if execution_time is not None:
            execution = " in {execution_time:0.2f}s".format(
                execution_time=execution_time)

        dbt.ui.printer.print_timestamped_line("")
        dbt.ui.printer.print_timestamped_line(
            "Finished running {stat_line}{execution}."
            .format(stat_line=stat_line, execution=execution))

    @classmethod
    def after_run(cls, project, adapter, results, flat_graph, elapsed):
        cls.safe_run_hooks(project, adapter, flat_graph, RunHookType.End)
        cls.print_results_line(results, elapsed)

    def describe_node(self):
        materialization = dbt.utils.get_materialization(self.node)
        schema_name = self.node.get('schema')
        node_name = self.node.get('name')

        return "{} model {}.{}".format(materialization, schema_name, node_name)

    def print_start_line(self):
        description = self.describe_node()
        dbt.ui.printer.print_start_line(description, self.node_index,
                                        self.num_nodes)

    def print_result_line(self, result):
        schema_name = self.node.get('schema')
        dbt.ui.printer.print_model_result_line(result,
                                               schema_name,
                                               self.node_index,
                                               self.num_nodes)

    def before_execute(self):
        self.print_start_line()

    def after_execute(self, result):
        track_model_run(self.node_index, self.num_nodes, result)
        self.print_result_line(result)

    def execute(self, model, existing, flat_graph):
        context = dbt.context.runtime.generate(model, self.project, flat_graph)

        materialization_macro = dbt.utils.get_materialization_macro(
            flat_graph,
            dbt.utils.get_materialization(model),
            self.adapter.type())

        if materialization_macro is None:
            dbt.exceptions.missing_materialization(
                model,
                self.adapter.type())

        materialization_macro.get('generator')(context)()

        result = context['load_result']('main')

        return RunModelResult(model, status=result.status)


class TestRunner(CompileRunner):

    def raise_on_first_error(self):
        return False

    def describe_node(self):
        node_name = self.node.get('name')
        return "test {}".format(node_name)

    def print_result_line(self, result):
        schema_name = self.node.get('schema')
        dbt.ui.printer.print_test_result_line(result,
                                              schema_name,
                                              self.node_index,
                                              self.num_nodes)

    def print_start_line(self):
        description = self.describe_node()
        dbt.ui.printer.print_start_line(description, self.node_index,
                                        self.num_nodes)

    def execute_test(self, test):
        res, rows = self.adapter.execute_and_fetch(
            self.profile,
            test.get('wrapped_sql'),
            test.get('name'),
            auto_begin=True)

        num_rows = len(rows)
        if num_rows > 1:
            num_cols = len(rows[0])
            raise RuntimeError(
                "Bad test {name}: Returned {rows} rows and {cols} cols"
                .format(name=test.get('name'), rows=num_rows, cols=num_cols))

        return rows[0][0]

    def before_execute(self):
        self.print_start_line()

    def execute(self, test, existing, flat_graph):
        status = self.execute_test(test)
        return RunModelResult(test, status=status)

    def after_execute(self, result):
        self.print_result_line(result)


class ArchiveRunner(ModelRunner):

    def raise_on_first_error(self):
        return False

    def describe_node(self):
        cfg = self.node.get('config', {})
        return "archive {source_schema}.{source_table} --> "\
               "{target_schema}.{target_table}".format(**cfg)

    def print_result_line(self, result):
        dbt.ui.printer.print_archive_result_line(result, self.node_index,
                                                 self.num_nodes)


class SeedRunner(CompileRunner):

    def describe_node(self):
        table_name = self.node["table_name"]
        return "seed {}".format(table_name)

    @classmethod
    def before_run(cls, project, adapter, flat_graph):
        cls.create_schemas(project, adapter, flat_graph)

    def before_execute(self):
        description = self.describe_node()
        dbt.ui.printer.print_start_line(description, self.node_index,
                                        self.num_nodes)

    def execute(self, compiled_node, existing_, flat_graph):
        schema = compiled_node["schema"]
        table_name = compiled_node["table_name"]
        table = compiled_node["agate_table"]
        self.adapter.handle_csv_table(self.profile, schema, table_name, table,
                                      full_refresh=dbt.flags.FULL_REFRESH)
        return RunModelResult(compiled_node)

    def compile(self, flat_graph):
        return self.node<|MERGE_RESOLUTION|>--- conflicted
+++ resolved
@@ -323,8 +323,6 @@
             raise
 
     @classmethod
-<<<<<<< HEAD
-=======
     def create_schemas(cls, project, adapter, flat_graph):
         profile = project.run_environment()
         required_schemas = cls.get_model_schemas(flat_graph)
@@ -341,7 +339,6 @@
             adapter.create_schema(profile, schema)
 
     @classmethod
->>>>>>> 323ab1e0
     def before_run(cls, project, adapter, flat_graph):
         cls.create_schemas(project, adapter, flat_graph)
         cls.safe_run_hooks(project, adapter, flat_graph, RunHookType.Start)
